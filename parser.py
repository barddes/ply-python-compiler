--- conflicted
+++ resolved
@@ -4,6 +4,15 @@
 
 
 class Parser:
+    precedence = (
+        ('left', 'EQUALS'),
+        ('left', 'OR', 'AND'),
+        ('left', 'EQ', 'NE', 'GT', 'GE', 'LT', 'LE'),
+        ('left', 'PLUSPLUS', 'MINUSMINUS'),
+        ('left', 'PLUS', 'MINUS'),
+        ('left', 'TIMES', 'DIVIDE', 'MOD')
+    )
+
     def __init__(self, lexer=None, module=None, input=None, debug=None):
         self._lexer = lexer if lexer else Lexer()
         self.tokens = self._lexer.tokens
@@ -15,7 +24,6 @@
         if self._input:
             self.execute()
 
-
     def input(self, input=None):
         if input:
             self._input = input
@@ -23,7 +31,6 @@
             return self
         else:
             return self._input
-
 
     def module(self, module=None):
         if module:
@@ -34,7 +41,6 @@
         else:
             return self._input
 
-
     def debug(self, debug=None):
         if debug:
             self._debug = debug
@@ -43,23 +49,19 @@
         else:
             return self._debug
 
-
     def execute(self):
         if self._parser and self._input:
             self._lexer.reset()
             self._parser.parse(self._input, debug=self._debug)
 
-
     def parse(self, input):
         self._input = input
         self.execute()
 
-
     def p_program(self, p):
         """ program : global_declaration_list
         """
         p[0] = ('PROGRAM', p[1])
-
 
     def p_global_declaration_list(self, p):
         """ global_declaration_list : global_declaration
@@ -70,13 +72,11 @@
         else:
             p[0] = p[1] + [p[2]]
 
-
     def p_global_declaration(self, p):
         """ global_declaration : function_definition
                                | declaration
         """
         p[0] = ('GLOBAL_DEC', p[1])
-
 
     def p_function_definition(self, p):
         """ function_definition : type_specifier declarator declaration_list_opt compound_statement
@@ -88,41 +88,23 @@
         elif len(p) == 6:
             p[0] = ('FUNC_DEF', p[1], p[2], p[3])
 
-
     def p_declaration_list(self, p):
         """ declaration_list : declaration
                              | declaration_list declaration
         """
-<<<<<<< HEAD
-        p[0] = ('TEM QUE FAZER AINDA', 123, 321)
-=======
         if len(p) == 2:
             p[0] = p[1]
         elif len(p) == 3:
             p[0] = p[1] + [p[2]]
-
->>>>>>> ed31c935
 
     def p_declaration_list_opt(self, p):
         """ declaration_list_opt : declaration_list
                                  | empty
         """
-<<<<<<< HEAD
-        p[0] = ('TEM QUE FAZER AINDA', 123, 321)
-
-    def p_type_specifier_opt(self, p):
-        """ type_specifier_opt : type_specifier
-                               | empty
-        """
-        p[0] = ('TEM QUE FAZER AINDA', 123, 321)
-=======
         if len(p) == 2:
             p[0] = p[1]
         elif len(p) == 1:
             p[0] = p[1]
-        
-
->>>>>>> ed31c935
 
     def p_type_specifier(self, p):
         """ type_specifier : VOID
@@ -130,45 +112,23 @@
                            | INT
                            | FLOAT
         """
-<<<<<<< HEAD
-        p[0] = ('TEM QUE FAZER AINDA', 123, 321)
-
-=======
         p[0] = ('TYPE', p[1])
->>>>>>> ed31c935
 
     def p_declarator(self, p):
         """ declarator : pointer_opt direct_declarator
         """
-<<<<<<< HEAD
-        p[0] = ('TEM QUE FAZER AINDA', 123, 321)
-
-    def p_pointer_opt(self, p):
-        """ pointer_opt : pointer
-                        | empty
-        """
-        p[0] = ('TEM QUE FAZER AINDA', 123, 321)
-=======
-        p[0] = ('DECLARATOR', p[1] , p[2])
+        p[0] = ('DECLARATOR', p[1], p[2])
 
     def p_pointer_opt(self, p):
         ''' pointer_opt : TIMES pointer
-                        | TIMES empty           
+                        | TIMES empty
         '''
         p[0] = ('POINTER', p[2])
 
->>>>>>> ed31c935
-
     def p_pointer(self, p):
-        ''' pointer : pointer_opt  
+        ''' pointer : pointer_opt
         '''
         p[0] = p[1]
-
-<<<<<<< HEAD
-        """
-        p[0] = ('TEM QUE FAZER AINDA', 123, 321)
-=======
->>>>>>> ed31c935
 
     def p_direct_declarator(self, p):
         """ direct_declarator : identifier
@@ -177,70 +137,43 @@
                               | direct_declarator LPAREN parameter_list RPAREN
                               | direct_declarator LPAREN identifier_list_opt RPAREN
         """
-<<<<<<< HEAD
-        p[0] = ('TEM QUE FAZER AINDA', 123, 321)
-=======
         if len(p) == 2:
             p[0] = p[1]
         if len(p) == 4:
             p[0] = p[2]
         elif len(p) == 5:
             p[0] = (p[1], p[3])
->>>>>>> ed31c935
-
-     
+
     def p_identifier(self, p):
         """ identifier : ID
         """
-<<<<<<< HEAD
-        p[0] = ('TEM QUE FAZER AINDA', 123, 321)
-=======
         p[0] = ('ID', p[1])
->>>>>>> ed31c935
 
     def p_constant_expression_opt(self, p):
         """ constant_expression_opt : constant_expression
                                     | empty
         """
-<<<<<<< HEAD
-        p[0] = ('TEM QUE FAZER AINDA', 123, 321)
-=======
         p[0] = p[1]
-    
->>>>>>> ed31c935
 
     def p_identifier_list(self, p):
         """ identifier_list : identifier
                             | identifier_list identifier
         """
-<<<<<<< HEAD
-        p[0] = ('TEM QUE FAZER AINDA', 123, 321)
-=======
         if len(p) == 2:
             p[0] = p[1]
         elif len(p) == 3:
             p[0] = p[1] + [p[2]]
-        
->>>>>>> ed31c935
 
     def p_identifier_list_opt(self, p):
         """ identifier_list_opt : identifier_list
                                 | empty
         """
-<<<<<<< HEAD
-        p[0] = ('TEM QUE FAZER AINDA', 123, 321)
-=======
         p[0] = p[1]
->>>>>>> ed31c935
 
     def p_constant_expression(self, p):
         """ constant_expression : binary_expression
         """
-<<<<<<< HEAD
-        p[0] = ('TEM QUE FAZER AINDA', 123, 321)
-=======
         p[0] = p[1]
->>>>>>> ed31c935
 
     def p_binary_expression(self, p):
         """ binary_expression : cast_expression
@@ -258,28 +191,19 @@
                               | binary_expression AND binary_expression
                               | binary_expression OR binary_expression
         """
-<<<<<<< HEAD
-        p[0] = ('TEM QUE FAZER AINDA', 123, 321)
-=======
         if len(p) == 2:
             p[0] = p[1]
         elif len(p) == 3:
             p[0] = (p[2], p[1], p[3])
->>>>>>> ed31c935
 
     def p_cast_expression(self, p):
         """ cast_expression : unary_expression
                             | LPAREN type_specifier RPAREN cast_expression
         """
-<<<<<<< HEAD
-        p[0] = ('TEM QUE FAZER AINDA', 123, 321)
-=======
-        if len(p) == 2: 
+        if len(p) == 2:
             p[0] = ('CAST_EXP', p[1])
         elif len(p) == 5:
             p[0] = ('CAST_EXP', p[2], p[4])
-            
->>>>>>> ed31c935
 
     def p_unary_expression(self, p):
         """ unary_expression : postfix_expression
@@ -287,14 +211,10 @@
                              | MINUSMINUS unary_expression
                              | unary_operator cast_expression
         """
-<<<<<<< HEAD
-        p[0] = ('TEM QUE FAZER AINDA', 123, 321)
-=======
-        if len(p) == 2: 
+        if len(p) == 2:
             p[0] = p[1]
         elif len(p) == 3:
             p[0] = (p[1], p[2])
->>>>>>> ed31c935
 
     def p_postfix_expression(self, p):
         """ postfix_expression : primary_expression
@@ -303,27 +223,18 @@
                                | postfix_expression PLUSPLUS
                                | postfix_expression MINUSMINUS
         """
-<<<<<<< HEAD
-
-        p[0] = ('TEM QUE FAZER AINDA', 123, 321)
-=======
-        if len(p) == 2: 
+        if len(p) == 2:
             p[0] = p[1]
         elif len(p) == 5:
             p[0] = (p[1], p[3])
         elif len(p) == 3:
             p[0] = (p[2], p[1])
->>>>>>> ed31c935
 
     def p_argument_expression_opt(self, p):
         """ argument_expression_opt : argument_expression
                                     | empty
         """
-<<<<<<< HEAD
-        p[0] = ('TEM QUE FAZER AINDA', 123, 321)
-=======
         p[0] = p[1]
->>>>>>> ed31c935
 
     def p_primary_expression(self, p):
         """ primary_expression : identifier
@@ -331,13 +242,8 @@
                                | SCONST
                                | LPAREN expression RPAREN
         """
-<<<<<<< HEAD
-        p[0] = ('TEM QUE FAZER AINDA', 123, 321)
-=======
-        
->>>>>>> ed31c935
-
-        
+        p[0] = ('TEM QUE FAZER AINDA', 123, 321)
+
     def p_constant(self, p):
         """ constant : INT_CONST
                      | CHAR_CONST
@@ -433,7 +339,6 @@
         """ compound_statement : LBRACE declaration_list_opt statement_list_opt RBRACE
         """
         p[0] = ('TEM QUE FAZER AINDA', 123, 321)
-
 
     def p_statement_list(self, p):
         """ statement_list : statement
@@ -474,14 +379,9 @@
         """ selection_statement : IF LPAREN expression RPAREN statement
                                 | IF LPAREN expression RPAREN statement ELSE statement
         """
-<<<<<<< HEAD
-        p[0] = ('TEM QUE FAZER AINDA', 123, 321)
-
-=======
-        pass
-    
-    #Adicionei a terceira regra, esta diferente do enunciado do prof, acho que ele está errado.
->>>>>>> ed31c935
+        p[0] = ('TEM QUE FAZER AINDA', 123, 321)
+
+    # Adicionei a terceira regra, esta diferente do enunciado do prof, acho que ele está errado.
     def p_iteration_statement(self, p):
         """ iteration_statement : WHILE LPAREN expression RPAREN statement
                                 | FOR LPAREN expression_opt SEMI expression_opt SEMI expression_opt RPAREN statement
@@ -489,8 +389,6 @@
         """
         p[0] = ('TEM QUE FAZER AINDA', 123, 321)
 
-
-
     def p_jump_statement(self, p):
         """ jump_statement : BREAK SEMI
                            | RETURN expression_opt SEMI
@@ -502,8 +400,6 @@
         """
         p[0] = ('TEM QUE FAZER AINDA', 123, 321)
 
-
-
     def p_print_statement(self, p):
         """ print_statement : PRINT LPAREN expression_opt RPAREN SEMI
         """
@@ -521,7 +417,8 @@
 
     def p_error(self, p):
         if p:
-            print("Syntax error! Token %s: '%s' at line %d column %d" % (p.type, p.value, p.lineno, self.find_column(p)))
+            print(
+                "Syntax error! Token %s: '%s' at line %d column %d" % (p.type, p.value, p.lineno, self.find_column(p)))
         else:
             print("Syntax error at EOF!")
 
@@ -530,15 +427,4 @@
     #     token is a token instance
     def find_column(self, token):
         line_start = self._input.rfind('\n', 0, token.lexpos) + 1
-        return (token.lexpos - line_start) + 1
-
-
-    precedence = (
-        ('left', 'EQUALS'),
-        ('left', 'OR', 'AND'),
-        ('left','EQ', 'NE', 'GT', 'GE', 'LT', 'LE'),
-        ('left', 'PLUSPLUS', 'MINUSMINUS'),
-        ('left', 'PLUS', 'MINUS'),
-        ('left', 'TIMES', 'DIVIDE', 'MOD')
-
-    )
+        return (token.lexpos - line_start) + 1
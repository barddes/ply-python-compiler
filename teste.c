int a = b + c;

<<<<<<< HEAD
//
//int main int main=a+b;{
//    int a = 0, b = 1;
//    char c;
//
//    print(a);
//    read(c);
//}
=======

int main () {
    int a = 0, b = 1;
    char c = 3;
    
    return 0;
}
>>>>>>> ed31c935
<|MERGE_RESOLUTION|>--- conflicted
+++ resolved
@@ -1,20 +1,10 @@
 int a = b + c;
 
-<<<<<<< HEAD
-//
-//int main int main=a+b;{
-//    int a = 0, b = 1;
-//    char c;
-//
-//    print(a);
-//    read(c);
-//}
-=======
 
-int main () {
+//int main () {
     int a = 0, b = 1;
     char c = 3;
-    
-    return 0;
-}
->>>>>>> ed31c935
+
+//    return 0;
+//}
+//
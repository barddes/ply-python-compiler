--- conflicted
+++ resolved
@@ -5,18 +5,12 @@
     FuncDef, GlobalDecl, If, ID, InitList, ParamList, Print, PtrDecl, Node, NodeInfo
 from uc_parser import UCParser
 
-<<<<<<< HEAD
 
 def print_error(*args):
     msg = ' '.join([str(x) for x in args])
     # assert False, msg
     print(msg, file=sys.stderr)
 
-=======
-def print_error(*args):
-    msg = ' '.join([str(x) for x in args])
-    assert False, msg
->>>>>>> af2fa2d7
 
 class uCType(object):
     '''
@@ -373,12 +367,8 @@
         if node.expr.node_info['type'] != BoolType:
             print_error('Error. Assert expression must evaluate a BoolType')
 
-<<<<<<< HEAD
         node.error_str = self.global_env.add_global_const(
             'assertion_fail on %d:%d' % (node.coord.line, node.coord.column + len('assert ')))
-=======
-        node.error_str = self.global_env.add_global_const('assertion_fail on %d:%d' % (node.coord.line, node.coord.column + len('assert ')))
->>>>>>> af2fa2d7
 
     def visit_Break(self, node: Break):
         for i, d in node.children():
@@ -482,17 +472,9 @@
             params = [x.node_info['type'] for x in
                       ([node.expr2] if not isinstance(node.expr2, ExprList) else node.expr2.list)]
             if len(params) != len(node.expr1.node_info['params']):
-<<<<<<< HEAD
-                print_error(
-                    "Number of arguments for call to function '%s' do not match function parameter declaration" % node.expr1.name)
-            elif params != node.expr1.node_info['params']:
-                print_error(
-                    "Types of arguments for call to function '%s' do not match function parameter declaration" % node.expr1.name)
-=======
                 print_error("Number of arguments for call to function '%s' do not match function parameter declaration" % node.expr1.name)
             elif params != node.expr1.node_info['params']:
                 print_error("Types of arguments for call to function '%s' do not match function parameter declaration" % node.expr1.name)
->>>>>>> af2fa2d7
 
         node.node_info = NodeInfo(node.expr1.node_info)
         node.node_info['func'] = False
@@ -527,12 +509,7 @@
                 if isinstance(i, Return):
                     i.func_def = node
                     if i.node_info['type'] != node.node_info['type']:
-<<<<<<< HEAD
-                        print_error(
-                            'Type of return statement expression does not match declared return type for function')
-=======
                         print_error('Type of return statement expression does not match declared return type for function')
->>>>>>> af2fa2d7
 
     def visit_GlobalDecl(self, node: GlobalDecl):
         for i, d in node.children():

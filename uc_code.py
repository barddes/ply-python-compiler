--- conflicted
+++ resolved
@@ -72,11 +72,6 @@
         name = "%" + "%d" % (self.versions[self.fname])
         self.versions[self.fname] += 1
 
-<<<<<<< HEAD
-        if name == '%1':
-            return self.new_temp()
-=======
->>>>>>> 0e8d7a7e
         return name
 
     # You must implement visit_Nodename methods for all of the other
